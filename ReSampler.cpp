--- conflicted
+++ resolved
@@ -173,21 +173,7 @@
 
     if (ci.csvOutput) {
         std::cout << "Outputting to csv format" << std::endl;
-<<<<<<< HEAD
-    }
-    else {
-        if (!ci.outBitFormat.empty()) {  // new output bit format requested
-            ci.outputFormat = determineOutputFormat(outFileExt, ci.outBitFormat);
-            if (ci.outputFormat) {
-                std::cout << "Changing output bit format to " << ci.outBitFormat << std::endl;
-            }
-            else { // user-supplied bit format not valid; try choosing appropriate format
-                determineBestBitFormat(ci.outBitFormat, ci.inputFilename, ci.outputFilename);
-                ci.outputFormat = determineOutputFormat(outFileExt, ci.outBitFormat);
-                if (ci.outputFormat)
-=======
-#endif
-	}
+   }
 	else {
 		if (!ci.outBitFormat.empty()) {  // new output bit format requested
 			ci.outputFormat = determineOutputFormat(outFileExt, ci.outBitFormat);
@@ -203,10 +189,10 @@
 				ci.outputFormat = determineOutputFormat(outFileExt, ci.outBitFormat);
 				if (ci.outputFormat) {
 #ifdef COMPILING_ON_ANDROID
-                    ANDROID_OUT("Changing output bit format to %s", ANDROID_STDTOC(ci.outBitFormat));
+                    ANDROID_OUT("Changing output bit format to %s", ANDROID_STDTOC(ci.outBitFormat));	
 #else
->>>>>>> 60d0568b
                     std::cout << "Changing output bit format to " << ci.outBitFormat << std::endl;
+ #endif         
                 else {
                     std::cout << "Warning: NOT Changing output file bit format !" << std::endl;
                     ci.outputFormat = 0; // back where it started
